from __future__ import annotations

from digitalhub_core.entities._base.spec.material import MaterialParams, MaterialSpec
from digitalhub_ml.entities.model.models import Dataset, Signature


class ModelSpec(MaterialSpec):
    """
    Model specifications.
    """

    def __init__(
        self,
        path: str,
        framework: str | None = None,
        algorithm: str | None = None,
        base_model: str | None = None,
        parameters: dict | None = None,
        metrics: dict | None = None,
    ) -> None:
        self.path = path
        self.framework = framework
        self.algorithm = algorithm
        self.base_model = base_model
        self.parameters = parameters
        self.metrics = metrics


class ModelParams(MaterialParams):
    """
    Model parameters.
    """

    path: str
    """Path to the model."""

    framework: str = None
    """Model framework (e.g. 'pytorch')."""

    algorithm: str = None
    """Model algorithm (e.g. 'resnet')."""

    base_model: str = None
    """Base model."""

    parameters: dict = None
    """Model parameters."""

    metrics: dict = None
    """Model metrics."""


class ModelSpecModel(ModelSpec):
    """
    Model specifications.
    """


class ModelParamsModel(ModelParams):
    """
    Model parameters.
    """


class ModelSpecMlflow(ModelSpec):
    """
    Mlflow model specifications.
    """

    def __init__(
        self,
        path: str,
        framework: str | None = None,
        algorithm: str | None = None,
        base_model: str | None = None,
        parameters: dict | None = None,
        metrics: dict | None = None,
        flavor: str | None = None,
        model_config: dict | None = None,
        input_datasets: list[Dataset] | None = None,
        signature: Signature = None,
    ) -> None:
        super().__init__(path, framework, algorithm, base_model, parameters, metrics)
        self.flavor = flavor
        self.model_config = model_config
        self.input_datasets = input_datasets
        self.signature = signature


class ModelParamsMlflow(ModelParams):
    """
    Mlflow model parameters.
    """

    flavor: str = None
    """Mlflow model flavor."""
    model_config: dict = None
    """Mlflow model config."""
    input_datasets: list[Dataset] = None
    """Mlflow input datasets."""
    signature: Signature = None
    """Mlflow model signature."""


class ModelSpecSklearn(ModelSpec):
    """
    SKLearn model specifications.
    """

    def __init__(
        self,
        path: str,
<<<<<<< HEAD
        framework: str = None,
        algorithm: str = None,
        base_model: str = None,
        parameters: dict = None,
        metrics: dict = None) -> None:
=======
        framework: str | None = None,
        algorithm: str | None = None,
        base_model: str | None = None,
        parameters: dict | None = None,
        metrics: dict | None = None,
        runtime_version: str = None,
    ) -> None:
>>>>>>> df037975
        super().__init__(path, framework, algorithm, base_model, parameters, metrics)


class ModelParamsSklearn(ModelParams):
    """
    SKLearn model parameters.
    """
<<<<<<< HEAD
=======

    runtime_version: str = None
    """SKLearn runtime version."""

>>>>>>> df037975

class ModelSpecHuggingface(ModelSpec):
    """
    Huggingface model specifications.
    """

    def __init__(
        self,
        path: str,
        framework: str | None = None,
        algorithm: str | None = None,
        base_model: str | None = None,
        parameters: dict | None = None,
        metrics: dict | None = None,
        model_id: str | None = None,
        model_revision: str = None,
    ) -> None:
        super().__init__(path, framework, algorithm, base_model, parameters, metrics)
        self.model_id = model_id
        self.model_revision = model_revision


class ModelParamsHuggingface(ModelParams):
    """
    Huggingface model parameters.
    """

    model_id: str = None
    """Huggingface model id. Optional. If not specified, the model is loaded from the model path"""
    model_revision: str = None
    """Huggingface model revision. Optional."""<|MERGE_RESOLUTION|>--- conflicted
+++ resolved
@@ -110,21 +110,12 @@
     def __init__(
         self,
         path: str,
-<<<<<<< HEAD
-        framework: str = None,
-        algorithm: str = None,
-        base_model: str = None,
-        parameters: dict = None,
-        metrics: dict = None) -> None:
-=======
         framework: str | None = None,
         algorithm: str | None = None,
         base_model: str | None = None,
         parameters: dict | None = None,
-        metrics: dict | None = None,
-        runtime_version: str = None,
+        metrics: dict | None = None
     ) -> None:
->>>>>>> df037975
         super().__init__(path, framework, algorithm, base_model, parameters, metrics)
 
 
@@ -132,13 +123,6 @@
     """
     SKLearn model parameters.
     """
-<<<<<<< HEAD
-=======
-
-    runtime_version: str = None
-    """SKLearn runtime version."""
-
->>>>>>> df037975
 
 class ModelSpecHuggingface(ModelSpec):
     """
